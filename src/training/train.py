--- conflicted
+++ resolved
@@ -55,18 +55,13 @@
 
         elif args.loss_type == "FILIP":
             # TO DO: this is the position to only get the top-k tokens like outlined in the paper
-            gathered_image_features = torch.cat(gathered_image_features, dim=0)
-            gathered_text_features  = torch.cat(gathered_text_features,  dim=0)
+            image_features = torch.cat(gathered_image_features, dim=0)
+            text_features  = torch.cat(gathered_text_features,  dim=0)
 
     else:
         if args.loss_type == "CLIP":
             logits_per_image = logit_scale * image_features @ text_features.t()
             logits_per_text = logit_scale * text_features @ image_features.t()
-<<<<<<< HEAD
-=======
-#        elif args.loss_type == "FILIP":
-# See below, this needs to be implemented with top-k tokens for multi-GPU/node training.
->>>>>>> a594a722
 
     if args.loss_type == "CLIP":
         ground_truth = torch.arange(len(logits_per_image)).long()
@@ -79,12 +74,6 @@
         ) / 2
     elif args.loss_type == "FILIP":
         sim = torch.einsum("imd,tnd->itmn", image_features, text_features)
-<<<<<<< HEAD
-=======
-        # TO DO: this is the position to only get the top-k tokens like outlined in the paper
-        # that can then be aggregated over GPUs/nodes
-        # and after aggregation the total sims can be caclulated as below
->>>>>>> a594a722
         sim_image = sim.max(dim=3).values.mean(dim=2)   # itmn, max: itm, mean: it
         sim_text  = sim.max(dim=2).values.mean(dim=2).T # itmn, max: itn, mean: it, transpose: ti
         sim_image *= logit_scale
